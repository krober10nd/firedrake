import pytest
import numpy as np
from firedrake import *
from firedrake.formmanipulation import split_form


@pytest.fixture(scope='module', params=[False, True])
def mesh(request):
    return UnitSquareMesh(2, 2, quadrilateral=request.param)


@pytest.fixture(scope='module', params=['cg1', 'cg2', 'dg0', 'dg1',
                                        'vcg1', 'vcg2', 'tcg1', 'tcg2'])
def function_space(request, mesh):
    """Generates function spaces for testing SLATE tensor assembly."""
    cg1 = FunctionSpace(mesh, "CG", 1)
    cg2 = FunctionSpace(mesh, "CG", 2)
    dg0 = FunctionSpace(mesh, "DG", 0)
    dg1 = FunctionSpace(mesh, "DG", 1)
    vcg1 = VectorFunctionSpace(mesh, "CG", 1)
    vcg2 = VectorFunctionSpace(mesh, "CG", 2)
    tcg1 = TensorFunctionSpace(mesh, "CG", 1)
    tcg2 = TensorFunctionSpace(mesh, "CG", 2)
    return {'cg1': cg1,
            'cg2': cg2,
            'dg0': dg0,
            'dg1': dg1,
            'vcg1': vcg1,
            'vcg2': vcg2,
            'tcg1': tcg1,
            'tcg2': tcg2}[request.param]


@pytest.fixture
def f(function_space):
    """Generate a Firedrake function given a particular function space."""
    f = Function(function_space)
    f_split = f.split()
    x = SpatialCoordinate(function_space.mesh())

    # NOTE: interpolation of UFL expressions into mixed
    # function spaces is not yet implemented
    for fi in f_split:
        fs_i = fi.function_space()
        if fs_i.rank == 1:
            fi.interpolate(as_vector((x[0]*x[1],) * fs_i.value_size))
        elif fs_i.rank == 2:
            fi.interpolate(as_tensor([[x[0]*x[1] for i in range(fs_i.mesh().geometric_dimension())]
                                      for j in range(fs_i.rank)]))
        else:
            fi.interpolate(x[0]*x[1])
    return f


@pytest.fixture
def g(function_space):
    """Generates a Firedrake function given a particular function space."""
    g = Function(function_space)
    g_split = g.split()
    x = SpatialCoordinate(function_space.mesh())

    # NOTE: interpolation of UFL expressions into mixed
    # function spaces is not yet implemented
    for gi in g_split:
        fs_i = gi.function_space()
        if fs_i.rank == 1:
            gi.interpolate(as_vector((x[0]*sin(x[1]),) * fs_i.value_size))
        elif fs_i.rank == 2:
            gi.interpolate(as_tensor([[x[0]*sin(x[1]) for i in range(fs_i.mesh().geometric_dimension())]
                                      for j in range(fs_i.rank)]))
        else:
            gi.interpolate(x[0]*sin(x[1]))
    return g


@pytest.fixture
def mass(function_space):
    """Generate a generic mass form."""
    u = TrialFunction(function_space)
    v = TestFunction(function_space)
    return inner(u, v) * dx


@pytest.fixture
def rank_one_tensor(mass, f):
    return Tensor(action(mass, f))


@pytest.fixture
def rank_two_tensor(mass):
    return Tensor(mass)


def test_tensor_action(mass, f):
    V = assemble(Tensor(mass) * AssembledVector(f))
    ref = assemble(action(mass, f))
    assert isinstance(V, Function)
    assert np.allclose(V.dat.data, ref.dat.data, rtol=1e-14)


def test_sum_tensor_actions(mass, f, g):
    V = assemble(Tensor(mass) * AssembledVector(f)
                 + Tensor(0.5*mass) * AssembledVector(g))
    ref = assemble(action(mass, f) + action(0.5*mass, g))
    assert isinstance(V, Function)
    assert np.allclose(V.dat.data, ref.dat.data, rtol=1e-14)


def test_assemble_vector(rank_one_tensor):
    V = assemble(rank_one_tensor)
    assert isinstance(V, Function)
    assert np.allclose(V.dat.data, assemble(rank_one_tensor.form).dat.data, rtol=1e-14)


def test_assemble_matrix(rank_two_tensor):
    M = assemble(rank_two_tensor)
    assert np.allclose(M.M.values, assemble(rank_two_tensor.form).M.values, rtol=1e-14)


def test_assemble_vector_into_tensor(mesh):
    V = FunctionSpace(mesh, "DG", 1)
    v = TestFunction(V)
    f = Function(V)
    # Assemble a SLATE tensor into f
    f = assemble(Tensor(conj(v) * dx), f)
    # Assemble a different tensor into f
    f = assemble(Tensor(Constant(2) * conj(v) * dx), f)
    assert np.allclose(f.dat.data, 2*assemble(Tensor(conj(v) * dx)).dat.data, rtol=1e-14)


def test_assemble_matrix_into_tensor(mesh):
    V = FunctionSpace(mesh, "DG", 0)
    u = TestFunction(V)
    v = TrialFunction(V)
    M = assemble(Tensor(inner(v, u) * dx))
    # Assemble a different SLATE tensor into M
    M = assemble(Tensor(Constant(2) * inner(v, u) * dx), M)
    assert np.allclose(M.M.values, 2*assemble(Tensor(inner(v, u) * dx)).M.values, rtol=1e-14)


def test_mixed_coefficient_matrix(mesh):
    V = FunctionSpace(mesh, "CG", 1)
    U = FunctionSpace(mesh, "DG", 0)
    W = V * U
    f = Function(W)
    f.assign(1)
    u = TrialFunction(V)
    v = TestFunction(V)
    T = Tensor((f[0] + f[1]) * inner(u, v) * dx)
    ref = assemble((f[0] + f[1]) * inner(u, v) * dx)

    assert np.allclose(assemble(T).M.values, ref.M.values, rtol=1e-14)


def test_mixed_coefficient_scalar(mesh):
    V = FunctionSpace(mesh, "DG", 0)
    W = V * V
    f = Function(W)
    g, h = f.split()
    f.assign(1)
    assert np.allclose(assemble(Tensor((g + f[0] + h + f[1])*dx)), 4.0)


def test_nested_coefficients_matrix(mesh):
    V = VectorFunctionSpace(mesh, "CG", 1)
    U = FunctionSpace(mesh, "CG", 1)
    f = Function(U).assign(2.0)
    n = FacetNormal(mesh)

    def T(arg):
        k = Constant([0.0, 1.0])
        return k*inner(arg, k)

    u = TrialFunction(V)
    v = TestFunction(V)
    form = inner(f*u, v)*dx - inner(inner(u, n), div(T(v)))*ds
    A = Tensor(form)
    M = assemble(A)

    assert np.allclose(M.M.values, assemble(form).M.values, rtol=1e-14)


def test_mixed_argument_tensor(mesh):
    V = FunctionSpace(mesh, "CG", 1)
    U = FunctionSpace(mesh, "DG", 0)
    W = V * U
    sigma, _ = TrialFunctions(W)
    tau, _ = TestFunctions(W)
<<<<<<< HEAD
    T = Tensor(inner(sigma, tau) * dx)
    with pytest.raises(NotImplementedError):
        assemble(T)
=======
    T = Tensor(sigma * tau * dx)
    As = assemble(T)
    A = assemble(sigma * tau * dx)
    for ms, m in zip(As.M, A.M):
        assert np.allclose(ms.values, m.values)
>>>>>>> ed26ae92


def test_vector_subblocks(mesh):
    V = VectorFunctionSpace(mesh, "DG", 1)
    U = FunctionSpace(mesh, "DG", 1)
    T = FunctionSpace(mesh, "DG", 0)
    W = V * U * T
    x = SpatialCoordinate(mesh)
    q = Function(V).project(grad(sin(pi*x[0])*cos(pi*x[1])))
    p = Function(U).interpolate(-x[0]*exp(-x[1]**2))
    r = Function(T).assign(42.0)
    u, phi, eta = TrialFunctions(W)
    v, psi, nu = TestFunctions(W)

    K = Tensor(inner(u, v)*dx + inner(phi, psi)*dx + inner(eta, nu)*dx)
    F = Tensor(inner(q, v)*dx + inner(p, psi)*dx + inner(r, nu)*dx)
    E = K.inv * F
    _E = E.blocks
    items = [(_E[0], q), (_E[1], p), (_E[2], r)]

    for tensor, ref in items:
        assert np.allclose(assemble(tensor).dat.data, ref.dat.data, rtol=1e-14)


def test_matrix_subblocks(mesh):
    if mesh.ufl_cell() == quadrilateral:
        U = FunctionSpace(mesh, "RTCF", 1)
    else:
        U = FunctionSpace(mesh, "RT", 1)
    V = FunctionSpace(mesh, "DG", 0)
    T = FunctionSpace(mesh, "HDiv Trace", 0)
    n = FacetNormal(mesh)
    W = U * V * T
    u, p, lambdar = TrialFunctions(W)
    w, q, gammar = TestFunctions(W)

    A = Tensor(inner(u, w)*dx + inner(p, q)*dx - inner(p, div(w))*dx + inner(div(u), q)*dx
               + inner(lambdar('+'), jump(w, n=n))*dS + inner(jump(u, n=n), gammar('+'))*dS
               + inner(lambdar, gammar)*ds)

    # Test individual blocks
    indices = [(0, 0), (0, 1), (1, 0), (1, 1), (1, 2), (2, 1), (2, 2)]
    refs = dict(split_form(A.form))
    _A = A.blocks
    for x, y in indices:
        ref = assemble(refs[x, y]).M.values
        block = _A[x, y]
        assert np.allclose(assemble(block).M.values, ref, rtol=1e-14)

    # Mixed blocks
    A0101 = _A[:2, :2]
    A1212 = _A[1:3, 1:3]

    _A0101 = A0101.blocks
    _A1212 = A1212.blocks

    # Block of blocks
    A0101_00 = _A0101[0, 0]
    A0101_11 = _A0101[1, 1]
    A0101_01 = _A0101[0, 1]
    A0101_10 = _A0101[1, 0]
    A1212_00 = _A1212[0, 0]
    A1212_11 = _A1212[1, 1]
    A1212_01 = _A1212[0, 1]
    A1212_10 = _A1212[1, 0]

    items = [(A0101_00, refs[(0, 0)]),
             (A0101_11, refs[(1, 1)]),
             (A0101_01, refs[(0, 1)]),
             (A0101_10, refs[(1, 0)]),
             (A1212_00, refs[(1, 1)]),
             (A1212_11, refs[(2, 2)]),
             (A1212_01, refs[(1, 2)]),
             (A1212_10, refs[(2, 1)])]

    # Test assembly of blocks of mixed blocks
    for tensor, form in items:
        ref = assemble(form).M.values
        assert np.allclose(assemble(tensor).M.values, ref, rtol=1e-14)<|MERGE_RESOLUTION|>--- conflicted
+++ resolved
@@ -122,20 +122,20 @@
     v = TestFunction(V)
     f = Function(V)
     # Assemble a SLATE tensor into f
-    f = assemble(Tensor(conj(v) * dx), f)
+    f = assemble(Tensor(v * dx), f)
     # Assemble a different tensor into f
-    f = assemble(Tensor(Constant(2) * conj(v) * dx), f)
-    assert np.allclose(f.dat.data, 2*assemble(Tensor(conj(v) * dx)).dat.data, rtol=1e-14)
+    f = assemble(Tensor(Constant(2) * v * dx), f)
+    assert np.allclose(f.dat.data, 2*assemble(Tensor(v * dx)).dat.data, rtol=1e-14)
 
 
 def test_assemble_matrix_into_tensor(mesh):
     V = FunctionSpace(mesh, "DG", 0)
     u = TestFunction(V)
     v = TrialFunction(V)
-    M = assemble(Tensor(inner(v, u) * dx))
+    M = assemble(Tensor(u * v * dx))
     # Assemble a different SLATE tensor into M
-    M = assemble(Tensor(Constant(2) * inner(v, u) * dx), M)
-    assert np.allclose(M.M.values, 2*assemble(Tensor(inner(v, u) * dx)).M.values, rtol=1e-14)
+    M = assemble(Tensor(Constant(2) * u * v * dx), M)
+    assert np.allclose(M.M.values, 2*assemble(Tensor(u * v * dx)).M.values, rtol=1e-14)
 
 
 def test_mixed_coefficient_matrix(mesh):
@@ -146,8 +146,8 @@
     f.assign(1)
     u = TrialFunction(V)
     v = TestFunction(V)
-    T = Tensor((f[0] + f[1]) * inner(u, v) * dx)
-    ref = assemble((f[0] + f[1]) * inner(u, v) * dx)
+    T = Tensor((f[0] + f[1]) * u * v * dx)
+    ref = assemble((f[0] + f[1]) * u * v * dx)
 
     assert np.allclose(assemble(T).M.values, ref.M.values, rtol=1e-14)
 
@@ -173,7 +173,7 @@
 
     u = TrialFunction(V)
     v = TestFunction(V)
-    form = inner(f*u, v)*dx - inner(inner(u, n), div(T(v)))*ds
+    form = inner(v, f*u)*dx - div(T(v))*inner(u, n)*ds
     A = Tensor(form)
     M = assemble(A)
 
@@ -186,17 +186,11 @@
     W = V * U
     sigma, _ = TrialFunctions(W)
     tau, _ = TestFunctions(W)
-<<<<<<< HEAD
-    T = Tensor(inner(sigma, tau) * dx)
-    with pytest.raises(NotImplementedError):
-        assemble(T)
-=======
     T = Tensor(sigma * tau * dx)
     As = assemble(T)
     A = assemble(sigma * tau * dx)
     for ms, m in zip(As.M, A.M):
         assert np.allclose(ms.values, m.values)
->>>>>>> ed26ae92
 
 
 def test_vector_subblocks(mesh):
@@ -233,9 +227,9 @@
     u, p, lambdar = TrialFunctions(W)
     w, q, gammar = TestFunctions(W)
 
-    A = Tensor(inner(u, w)*dx + inner(p, q)*dx - inner(p, div(w))*dx + inner(div(u), q)*dx
-               + inner(lambdar('+'), jump(w, n=n))*dS + inner(jump(u, n=n), gammar('+'))*dS
-               + inner(lambdar, gammar)*ds)
+    A = Tensor(inner(u, w)*dx + p*q*dx - div(w)*p*dx + q*div(u)*dx
+               + lambdar('+')*jump(w, n=n)*dS + gammar('+')*jump(u, n=n)*dS
+               + lambdar*gammar*ds)
 
     # Test individual blocks
     indices = [(0, 0), (0, 1), (1, 0), (1, 1), (1, 2), (2, 1), (2, 2)]
