--- conflicted
+++ resolved
@@ -33,39 +33,9 @@
 from pyop2.logger import DEBUG, INFO, WARNING, ERROR, CRITICAL  # noqa
 from pyop2 import op2                                           # noqa
 
-<<<<<<< HEAD
-from assemble import *
-from bcs import *
-from cfunction import *
-from constant import *
-from expression import *
-from function import *
-from functionspace import *
-from io import *
-from linear_solver import *
-from mesh import *
-from mg.mesh import *
-from mg.function import *
-from mg.functionspace import *
-from mg.ufl_utils import *
-from mg.interface import *
-from mg.solver_hierarchy import *
-from norms import *
-from nullspace import *
-from optimizer import *
-from parameters import *
-from parloops import *
-from projection import *
-from solving import *
-from ufl_expr import *
-from utility_meshes import *
-from variational_solver import *
-from vector import *
-from version import __version__ as ver, __version_info__, check  # noqa
-import visualise  # noqa
-=======
 from firedrake.assemble import *
 from firedrake.bcs import *
+from firedrake.cfunction import *
 from firedrake.constant import *
 from firedrake.expression import *
 from firedrake.function import *
@@ -91,7 +61,7 @@
 from firedrake.variational_solver import *
 from firedrake.vector import *
 from firedrake.version import __version__ as ver, __version_info__, check  # noqa
->>>>>>> cd12e378
+import firedrake.visualise  # noqa
 
 # Set default log level
 set_log_level(INFO)
