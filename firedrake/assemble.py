--- conflicted
+++ resolved
@@ -486,17 +486,6 @@
                                  assemble_now=assemble_now,
                                  zero_tensor=False)
     else:
-<<<<<<< HEAD
-        # 0-forms are always scalar
-        if tensor is None:
-            tensor = op2.compute_backend.Global(1, [0.0])
-        else:
-            raise ValueError("Can't assemble 0-form into existing tensor")
-        result = lambda: tensor.data[0]
-
-    coefficients = f.coefficients()
-    domains = f.ufl_domains()
-=======
         if len(bcs) != 0:
             raise ValueError("Not expecting boundary conditions for 0-forms")
 
@@ -523,7 +512,6 @@
         kernels = slac.compile_expression(expr, tsfc_parameters=form_compiler_parameters)
     else:
         kernels = tsfc_interface.compile_form(expr, "form", parameters=form_compiler_parameters, diagonal=diagonal)
->>>>>>> ed26ae92
 
     # These will be used to correctly interpret the "otherwise"
     # subdomain
