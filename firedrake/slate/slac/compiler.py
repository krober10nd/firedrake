"""This is Slate's Linear Algebra Compiler. This module is
responsible for generating C++ kernel functions representing
symbolic linear algebra expressions written in Slate.

This linear algebra compiler uses both Firedrake's form compiler,
the Two-Stage Form Compiler (TSFC) and COFFEE's kernel abstract
syntax tree (AST) optimizer. TSFC provides this compiler with
appropriate kernel functions (in C) for evaluating integral
expressions (finite element variational forms written in UFL).
COFFEE's AST base helps with the construction of code blocks
throughout the kernel returned by: `compile_expression`.

The Eigen C++ library (http://eigen.tuxfamily.org/) is required, as
all low-level numerical linear algebra operations are performed using
this templated function library.
"""
from coffee import base as ast

import time
from hashlib import md5

from firedrake_citations import Citations
from firedrake.tsfc_interface import SplitKernel, KernelInfo, TSFCKernel
from firedrake.slate.slac.kernel_builder import LocalKernelBuilder
from firedrake.slate.slac.utils import topological_sort
from firedrake import op2
from firedrake.logging import logger
from firedrake.parameters import parameters
from ufl.log import GREEN
from gem.utils import groupby

from itertools import chain

from pyop2.utils import get_petsc_dir, as_tuple
from pyop2.datatypes import as_cstr, ScalarType

from firedrake_configuration import get_config

import firedrake.slate.slate as slate
import numpy as np


__all__ = ['compile_expression']


PETSC_DIR = get_petsc_dir()

cell_to_facets_dtype = np.dtype(np.int8)


class SlateKernel(TSFCKernel):
    @classmethod
    def _cache_key(cls, expr, tsfc_parameters):
        return md5((expr.expression_hash +
                    str(sorted(tsfc_parameters.items()))).encode()).hexdigest(), expr.ufl_domains()[0].comm

    def __init__(self, expr, tsfc_parameters):
        if self._initialized:
            return
        self.split_kernel = generate_kernel(expr, tsfc_parameters)
        self._initialized = True


def compile_expression(slate_expr, tsfc_parameters=None):
    """Takes a Slate expression `slate_expr` and returns the appropriate
    :class:`firedrake.op2.Kernel` object representing the Slate expression.

    :arg slate_expr: a :class:'TensorBase' expression.
    :arg tsfc_parameters: an optional `dict` of form compiler parameters to
        be passed to TSFC during the compilation of ufl forms.

    Returns: A `tuple` containing a `SplitKernel(idx, kinfo)`
    """
    if not isinstance(slate_expr, slate.TensorBase):
        raise ValueError("Expecting a `TensorBase` object, not %s" % type(slate_expr))

<<<<<<< HEAD
    if tsfc_parameters is None:
        tsfc_parameters = {}
    cscalar = as_cstr(ScalarType)
    tsfc_parameters['scalar_type'] = cscalar

=======
    # If the expression has already been symbolically compiled, then
    # simply reuse the produced kernel.
    cache = slate_expr._metakernel_cache
    if tsfc_parameters is None:
        tsfc_parameters = parameters["form_compiler"]
    key = str(sorted(tsfc_parameters.items()))
    try:
        return cache[key]
    except KeyError:
        kernel = SlateKernel(slate_expr, tsfc_parameters).split_kernel
        return cache.setdefault(key, kernel)


def generate_kernel(slate_expr, tsfc_parameters=None):
    cpu_time = time.time()
>>>>>>> 2da6c4b1
    # TODO: Get PyOP2 to write into mixed dats
    if slate_expr.is_mixed:
        raise NotImplementedError("Compiling mixed slate expressions")

    if len(slate_expr.ufl_domains()) > 1:
        raise NotImplementedError("Multiple domains not implemented.")

    Citations().register("Gibson2018")
    # Create a builder for the Slate expression
    builder = LocalKernelBuilder(expression=slate_expr,
                                 tsfc_parameters=tsfc_parameters)

    # Keep track of declared temporaries
    declared_temps = {}
    statements = []

    # Declare terminal tensor temporaries
    terminal_declarations = terminal_temporaries(builder, declared_temps)
    statements.extend(terminal_declarations)

    # Generate assembly calls for tensor assembly
    subkernel_calls = tensor_assembly_calls(builder)
    statements.extend(subkernel_calls)

    # Create coefficient temporaries if necessary
    if builder.coefficient_vecs:
        coefficient_temps = coefficient_temporaries(builder, declared_temps)
        statements.extend(coefficient_temps)

    # Create auxiliary temporaries/expressions (if necessary)
    statements.extend(auxiliary_expressions(builder, declared_temps))

    # Generate the kernel information with complete AST
    kinfo = generate_kernel_ast(builder, statements, declared_temps)

    # Cache the resulting kernel
    idx = tuple([0]*slate_expr.rank)
    logger.info(GREEN % "compile_slate_expression finished in %g seconds.", time.time() - cpu_time)
    return (SplitKernel(idx, kinfo),)


def generate_kernel_ast(builder, statements, declared_temps):
    """Glues together the complete AST for the Slate expression
    contained in the :class:`LocalKernelBuilder`.

    :arg builder: The :class:`LocalKernelBuilder` containing
        all relevant expression information.
    :arg statements: A list of COFFEE objects containing all
        assembly calls and temporary declarations.
    :arg declared_temps: A `dict` containing all previously
        declared temporaries.

    Return: A `KernelInfo` object describing the complete AST.
    """
    slate_expr = builder.expression
    if slate_expr.rank == 0:
        # Scalars are treated as 1x1 MatrixBase objects
        shape = (1,)
    else:
        shape = slate_expr.shape
    cscalar = as_cstr(ScalarType)

    # Now we create the result statement by declaring its eigen type and
    # using Eigen::Map to move between Eigen and C data structs.
    statements.append(ast.FlatBlock("/* Map eigen tensor into C struct */\n"))
    result_sym = ast.Symbol("T%d" % len(declared_temps))
    result_data_sym = ast.Symbol("A%d" % len(declared_temps))
    result_type = "Eigen::Map<%s >" % eigen_matrixbase_type(shape)
    result = ast.Decl(cscalar, ast.Symbol(result_data_sym, shape))
    result_statement = ast.FlatBlock("%s %s((%s *)%s);\n" % (result_type,
                                                             result_sym,
                                                             cscalar,
                                                             result_data_sym))
    statements.append(result_statement)

    # Generate the complete c++ string performing the linear algebra operations
    # on Eigen matrices/vectors
    statements.append(ast.FlatBlock("/* Linear algebra expression */\n"))
    cpp_string = ast.FlatBlock(slate_to_cpp(slate_expr, declared_temps))
    statements.append(ast.Incr(result_sym, cpp_string))

    # Generate arguments for the macro kernel
<<<<<<< HEAD
    args = [result, ast.Decl("%s *" % cscalar, builder.coord_sym)]
=======
    args = [result, ast.Decl(SCALAR_TYPE, builder.coord_sym,
                             pointers=[("restrict",)],
                             qualifiers=["const"])]
>>>>>>> 2da6c4b1

    # Orientation information
    if builder.oriented:
        args.append(ast.Decl("int", builder.cell_orientations_sym,
                             pointers=[("restrict",)],
                             qualifiers=["const"]))

    # Coefficient information
    expr_coeffs = slate_expr.coefficients()
    for c in expr_coeffs:
<<<<<<< HEAD
        ctype = "%s *" % cscalar
        args.extend([ast.Decl(ctype, csym) for csym in builder.coefficient(c)])
=======
        args.extend([ast.Decl(SCALAR_TYPE, csym,
                              pointers=[("restrict",)],
                              qualifiers=["const"]) for csym in builder.coefficient(c)])
>>>>>>> 2da6c4b1

    # Facet information
    if builder.needs_cell_facets:
        f_sym = builder.cell_facet_sym
        f_arg = ast.Symbol("arg_cell_facets")
        f_dtype = as_cstr(cell_to_facets_dtype)

        # cell_facets is locally a flattened 2-D array. We typecast here so we
        # can access its entries using standard array notation.
        cast = "%s (*%s)[2] = (%s (*)[2])%s;\n" % (f_dtype, f_sym, f_dtype, f_arg)
        statements.insert(0, ast.FlatBlock(cast))
        args.append(ast.Decl(f_dtype, f_arg,
                             pointers=[("restrict",)],
                             qualifiers=["const"]))

    # NOTE: We need to be careful about the ordering here. Mesh layers are
    # added as the final argument to the kernel.
    if builder.needs_mesh_layers:
        args.append(ast.Decl("int", builder.mesh_layer_sym))

    # Macro kernel
    macro_kernel_name = "compile_slate"
    stmts = ast.Block(statements)
    macro_kernel = ast.FunDecl("void", macro_kernel_name, args,
                               stmts, pred=["static", "inline"])

    # Construct the final ast
    kernel_ast = ast.Node(builder.templated_subkernels + [macro_kernel])

    # Now we wrap up the kernel ast as a PyOP2 kernel and include the
    # Eigen header files
    include_dirs = builder.include_dirs
    include_dirs.extend(["%s/include/eigen3/" % d for d in PETSC_DIR])
    op2kernel = op2.Kernel(kernel_ast,
                           macro_kernel_name,
                           cpp=True,
                           include_dirs=include_dirs,
                           headers=['#include <Eigen/Dense>',
                                    '#define restrict __restrict'])

    # Send back a "TSFC-like" SplitKernel object with an
    # index and KernelInfo
    kinfo = KernelInfo(kernel=op2kernel,
                       integral_type=builder.integral_type,
                       oriented=builder.oriented,
                       subdomain_id="otherwise",
                       domain_number=0,
                       coefficient_map=tuple(range(len(expr_coeffs))),
                       needs_cell_facets=builder.needs_cell_facets,
                       pass_layer_arg=builder.needs_mesh_layers)

    return kinfo


def auxiliary_expressions(builder, declared_temps):
    """Generates statements for assigning auxiliary temporaries
    and declaring factorizations for local matrix inverses
    (if the matrix is larger than 4 x 4).

    :arg builder: The :class:`LocalKernelBuilder` containing
        all relevant expression information.
    :arg declared_temps: A `dict` containing all previously
        declared temporaries. This dictionary is updated as
        auxiliary expressions are assigned temporaries.
    """

    # These are either already declared terminals or expressions
    # which do not require an extra temporary/expression
    terminals = (slate.Tensor, slate.AssembledVector,
                 slate.Negative, slate.Transpose)
    statements = []

    sorted_exprs = [exp for exp in topological_sort(builder.expression_dag)
                    if ((builder.ref_counter[exp] > 1 and not isinstance(exp, terminals))
                        or isinstance(exp, slate.Factorization))]

    for exp in sorted_exprs:
        if exp not in declared_temps:
            if isinstance(exp, slate.Factorization):
                t = ast.Symbol("dec%d" % len(declared_temps))
                operand, = exp.operands
                expr = slate_to_cpp(operand, declared_temps)
                tensor_type = eigen_matrixbase_type(shape=exp.shape)
                stmt = "Eigen::%s<%s > %s(%s);\n" % (exp.decomposition,
                                                     tensor_type, t, expr)
                statements.append(stmt)
            else:
                t = ast.Symbol("auxT%d" % len(declared_temps))
                result = slate_to_cpp(exp, declared_temps)
                tensor_type = eigen_matrixbase_type(shape=exp.shape)
                stmt = ast.Decl(tensor_type, t)
                assignment = ast.Assign(t, result)
                statements.extend([stmt, assignment])

            declared_temps[exp] = t

    return statements


def coefficient_temporaries(builder, declared_temps):
    """Generates coefficient temporary statements for assigning
    coefficients to vector temporaries.

    :arg builder: The :class:`LocalKernelBuilder` containing
        all relevant expression information.
    :arg declared_temps: A `dict` keeping track of all declared
        temporaries. This dictionary is updated as coefficients
        are assigned temporaries.

    'AssembledVector's require creating coefficient temporaries to
    store data. The temporaries are created by inspecting the function
    space of the coefficient to compute node and dof extents. The
    coefficient is then assigned values by looping over both the node
    extent and dof extent (double FOR-loop). A double FOR-loop is needed
    for each function space (if the function space is mixed, then a loop
    will be constructed for each component space). The general structure
    of each coefficient loop will be:

         FOR (i1=0; i1<node_extent; i1++):
             FOR (j1=0; j1<dof_extent; j1++):
                 VT0[offset + (dof_extent * i1) + j1] = w_0_0[i1][j1]
                 VT1[offset + (dof_extent * i1) + j1] = w_1_0[i1][j1]
                 .
                 .
                 .

    where wT0, wT1, ... are temporaries for coefficients sharing the
    same node and dof extents. The offset is computed based on whether
    the function space is mixed. The offset is always 0 for non-mixed
    coefficients. If the coefficient is mixed, then the offset is
    incremented by the total number of nodal unknowns associated with
    the component spaces of the mixed space.
    """
    statements = [ast.FlatBlock("/* Coefficient temporaries */\n")]
    j = ast.Symbol("j1")
    loops = [ast.FlatBlock("/* Loops for coefficient temps */\n")]
    for dofs, cinfo_list in builder.coefficient_vecs.items():
        # Collect all coefficients which share the same node/dof extent
        assignments = []
        for cinfo in cinfo_list:
            fs_i = cinfo.space_index
            offset = cinfo.offset_index
            c_shape = cinfo.shape
            vector = cinfo.vector
            function = vector._function

            if vector not in declared_temps:
                # Declare and initialize coefficient temporary
                c_type = eigen_matrixbase_type(shape=c_shape)
                t = ast.Symbol("VT%d" % len(declared_temps))
                statements.append(ast.Decl(c_type, t))
                declared_temps[vector] = t

            # Assigning coefficient values into temporary
            coeff_sym = ast.Symbol(builder.coefficient(function)[fs_i],
                                   rank=(j, ))
            index = ast.Sum(offset, j)
            coeff_temp = ast.Symbol(t, rank=(index, ))
            assignments.append(ast.Assign(coeff_temp, coeff_sym))

        # loop over dofs
        loop = ast.For(ast.Decl("unsigned int", j, init=0),
                       ast.Less(j, dofs),
                       ast.Incr(j, 1),
                       assignments)

        loops.append(loop)

    statements.extend(loops)

    return statements


def tensor_assembly_calls(builder):
    """Generates a block of statements for assembling the local
    finite element tensors.

    :arg builder: The :class:`LocalKernelBuilder` containing
        all relevant expression information and assembly calls.
    """
    assembly_calls = builder.assembly_calls
    statements = [ast.FlatBlock("/* Assemble local tensors */\n")]

    # Cell integrals are straightforward. Just splat them out.
    statements.extend(assembly_calls["cell"])

    if builder.needs_cell_facets:
        # The for-loop will have the general structure:
        #
        #    FOR (facet=0; facet<num_facets; facet++):
        #        IF (facet is interior):
        #            *interior calls
        #        ELSE IF (facet is exterior):
        #            *exterior calls
        #
        # If only interior (exterior) facets are present,
        # then only a single IF-statement checking for interior
        # (exterior) facets will be present within the loop. The
        # cell facets are labelled `1` for interior, and `0` for
        # exterior.
        statements.append(ast.FlatBlock("/* Loop over cell facets */\n"))
        int_calls = list(chain(*[assembly_calls[it_type]
                                 for it_type in ("interior_facet",
                                                 "interior_facet_vert")]))
        ext_calls = list(chain(*[assembly_calls[it_type]
                                 for it_type in ("exterior_facet",
                                                 "exterior_facet_vert")]))

        # Generate logical statements for handling exterior/interior facet
        # integrals on subdomains.
        # Currently only facet integrals are supported.
        for sd_type in ("subdomains_exterior_facet", "subdomains_interior_facet"):
            stmts = []
            for sd, sd_calls in groupby(assembly_calls[sd_type], lambda x: x[0]):
                _, calls = zip(*sd_calls)
                if_sd = ast.Eq(ast.Symbol(builder.cell_facet_sym, rank=(builder.it_sym, 1)), sd)
                stmts.append(ast.If(if_sd, (ast.Block(calls, open_scope=True),)))

            if sd_type == "subdomains_exterior_facet":
                ext_calls.extend(stmts)
            if sd_type == "subdomains_interior_facet":
                int_calls.extend(stmts)

        # Compute the number of facets to loop over
        domain = builder.expression.ufl_domain()
        if domain.cell_set._extruded:
            num_facets = domain.ufl_cell()._cells[0].num_facets()
        else:
            num_facets = domain.ufl_cell().num_facets()

        if_ext = ast.Eq(ast.Symbol(builder.cell_facet_sym,
                                   rank=(builder.it_sym, 0)), 0)
        if_int = ast.Eq(ast.Symbol(builder.cell_facet_sym,
                                   rank=(builder.it_sym, 0)), 1)
        body = []
        if ext_calls:
            body.append(ast.If(if_ext, (ast.Block(ext_calls, open_scope=True),)))
        if int_calls:
            body.append(ast.If(if_int, (ast.Block(int_calls, open_scope=True),)))

        statements.append(ast.For(ast.Decl("unsigned int", builder.it_sym, init=0),
                                  ast.Less(builder.it_sym, num_facets),
                                  ast.Incr(builder.it_sym, 1), body))

    if builder.needs_mesh_layers:
        # In the presence of interior horizontal facet calls, an
        # IF-ELIF-ELSE block is generated using the mesh levels
        # as conditions for which calls are needed:
        #
        #    IF (layer == bottom_layer):
        #        *bottom calls
        #    ELSE IF (layer == top_layer):
        #        *top calls
        #    ELSE:
        #        *top calls
        #        *bottom calls
        #
        # Any extruded top or bottom calls for extruded facets are
        # included within the appropriate mesh-level IF-blocks. If
        # no interior horizontal facet calls are present, then
        # standard IF-blocks are generated for exterior top/bottom
        # facet calls when appropriate:
        #
        #    IF (layer == bottom_layer):
        #        *bottom calls
        #
        #    IF (layer == top_layer):
        #        *top calls
        #
        # The mesh level is an integer provided as a macro kernel
        # argument.

        # FIXME: No variable layers assumption
        statements.append(ast.FlatBlock("/* Mesh levels: */\n"))
        num_layers = builder.expression.ufl_domain().topological.layers - 1
        int_top = assembly_calls["interior_facet_horiz_top"]
        int_btm = assembly_calls["interior_facet_horiz_bottom"]
        ext_top = assembly_calls["exterior_facet_top"]
        ext_btm = assembly_calls["exterior_facet_bottom"]

        eq_layer = ast.Eq(builder.mesh_layer_sym, num_layers - 1)
        bottom = ast.Block(int_top + ext_btm, open_scope=True)
        top = ast.Block(int_btm + ext_top, open_scope=True)
        rest = ast.Block(int_btm + int_top, open_scope=True)
        statements.append(ast.If(ast.Eq(builder.mesh_layer_sym, 0),
                                 (bottom, ast.If(eq_layer, (top, rest)))))

    return statements


def terminal_temporaries(builder, declared_temps):
    """Generates statements for assigning auxiliary temporaries
    for nodes in an expression with "high" reference count.
    Expressions which require additional temporaries are provided
    by the :class:`LocalKernelBuilder`.

    :arg builder: The :class:`LocalKernelBuilder` containing
                  all relevant expression information.
    :arg declared_temps: A `dict` keeping track of all declared
                         temporaries. This dictionary is updated
                         as terminal tensors are assigned temporaries.
    """
    statements = [ast.FlatBlock("/* Declare and initialize */\n")]
    for exp in builder.temps:
        t = builder.temps[exp]
        statements.append(ast.Decl(eigen_matrixbase_type(exp.shape), t))
        statements.append(ast.FlatBlock("%s.setZero();\n" % t))
        declared_temps[exp] = t

    return statements


def parenthesize(arg, prec=None, parent=None):
    """Parenthesizes an expression."""
    if prec is None or parent is None or prec >= parent:
        return arg
    return "(%s)" % arg


def slate_to_cpp(expr, temps, prec=None):
    """Translates a Slate expression into its equivalent representation in
    the Eigen C++ syntax.

    :arg expr: a :class:`slate.TensorBase` expression.
    :arg temps: a `dict` of temporaries which map a given expression to its
        corresponding representation as a `coffee.Symbol` object.
    :arg prec: an argument dictating the order of precedence in the linear
        algebra operations. This ensures that parentheticals are placed
        appropriately and the order in which linear algebra operations
        are performed are correct.

    Returns:
        a `string` which represents the C/C++ code representation of the
        `slate.TensorBase` expr.
    """
    # If the tensor is terminal, it has already been declared.
    # Coefficients defined as AssembledVectors will have been declared
    # by now, as well as any other nodes with high reference count or
    # matrix factorizations.
    if expr in temps:
        return temps[expr].gencode()

    elif isinstance(expr, slate.Transpose):
        tensor, = expr.operands
        return "(%s).transpose()" % slate_to_cpp(tensor, temps)

    elif isinstance(expr, slate.Inverse):
        tensor, = expr.operands
        return "(%s).inverse()" % slate_to_cpp(tensor, temps)

    elif isinstance(expr, slate.Negative):
        tensor, = expr.operands
        result = "-%s" % slate_to_cpp(tensor, temps, expr.prec)
        return parenthesize(result, expr.prec, prec)

    elif isinstance(expr, (slate.Add, slate.Mul)):
        op = {slate.Add: '+',
              slate.Mul: '*'}[type(expr)]
        A, B = expr.operands
        result = "%s %s %s" % (slate_to_cpp(A, temps, expr.prec),
                               op,
                               slate_to_cpp(B, temps, expr.prec))

        return parenthesize(result, expr.prec, prec)

    elif isinstance(expr, slate.Block):
        tensor, = expr.operands
        indices = expr._indices
        try:
            ridx, cidx = indices
        except ValueError:
            ridx, = indices
            cidx = 0
        rids = as_tuple(ridx)
        cids = as_tuple(cidx)

        # Check if indices are non-contiguous
        if not all(all(ids[i] + 1 == ids[i + 1] for i in range(len(ids) - 1))
                   for ids in (rids, cids)):
            raise NotImplementedError("Non-contiguous blocks not implemented")

        rshape = expr.shape[0]
        rstart = sum(tensor.shapes[0][:min(rids)])
        if expr.rank == 1:
            cshape = 1
            cstart = 0
        else:
            cshape = expr.shape[1]
            cstart = sum(tensor.shapes[1][:min(cids)])

        result = "(%s).block<%d, %d>(%d, %d)" % (slate_to_cpp(tensor,
                                                              temps,
                                                              expr.prec),
                                                 rshape, cshape,
                                                 rstart, cstart)

        return parenthesize(result, expr.prec, prec)

    elif isinstance(expr, slate.Solve):
        A, B = expr.operands
        result = "%s.solve(%s)" % (slate_to_cpp(A, temps, expr.prec),
                                   slate_to_cpp(B, temps, expr.prec))

        return parenthesize(result, expr.prec, prec)

    else:
        raise NotImplementedError("Type %s not supported.", type(expr))


def eigen_matrixbase_type(shape):
    """Returns the Eigen::Matrix declaration of the tensor.

    :arg shape: a tuple of integers the denote the shape of the
        :class:`slate.TensorBase` object.

    Returns:
        a string indicating the appropriate declaration of the
        `slate.TensorBase` object in the appropriate Eigen C++ template
        library syntax.
    """
    if len(shape) == 0:
        rows = 1
        cols = 1
    elif len(shape) == 1:
        rows = shape[0]
        cols = 1
    else:
        if not len(shape) == 2:
            raise NotImplementedError(
                "%d-rank tensors are not supported." % len(shape)
            )
        rows = shape[0]
        cols = shape[1]
    if cols != 1:
        order = ", Eigen::RowMajor"
    else:
        order = ""

    if get_config()['options']['complex']:
        return "Eigen::Matrix<std::complex<double>, %d, %d%s>" % (rows, cols, order)
    else:
        return "Eigen::Matrix<double, %d, %d%s>" % (rows, cols, order)


def eigen_tensor(expr, temporary, index):
    """Returns an appropriate assignment statement for populating a particular
    `Eigen::MatrixBase` tensor. If the tensor is mixed, then access to the
    :meth:`block` of the eigen tensor is provided. Otherwise, no block
    information is needed and the tensor is returned as is.

    :arg expr: a `slate.Tensor` node.
    :arg temporary: the associated temporary of the expr argument.
    :arg index: a tuple of integers used to determine row and column
                information. This is provided by the SplitKernel
                associated with the expr.
    """
    if expr.rank == 0:
        tensor = temporary
    else:
        try:
            row, col = index
        except ValueError:
            row = index[0]
            col = 0
        rshape = expr.shapes[0][row]
        rstart = sum(expr.shapes[0][:row])
        try:
            cshape = expr.shapes[1][col]
            cstart = sum(expr.shapes[1][:col])
        except KeyError:
            cshape = 1
            cstart = 0

        # Create sub-block if tensor is mixed
        if (rshape, cshape) != expr.shape:
            tensor = ast.FlatBlock("%s.block<%d, %d>(%d, %d)" % (temporary,
                                                                 rshape,
                                                                 cshape,
                                                                 rstart,
                                                                 cstart))
        else:
            tensor = temporary

    return tensor<|MERGE_RESOLUTION|>--- conflicted
+++ resolved
@@ -74,18 +74,13 @@
     if not isinstance(slate_expr, slate.TensorBase):
         raise ValueError("Expecting a `TensorBase` object, not %s" % type(slate_expr))
 
-<<<<<<< HEAD
-    if tsfc_parameters is None:
-        tsfc_parameters = {}
-    cscalar = as_cstr(ScalarType)
-    tsfc_parameters['scalar_type'] = cscalar
-
-=======
     # If the expression has already been symbolically compiled, then
     # simply reuse the produced kernel.
     cache = slate_expr._metakernel_cache
     if tsfc_parameters is None:
         tsfc_parameters = parameters["form_compiler"]
+    cscalar = as_cstr(ScalarType)
+    tsfc_parameters['scalar_type'] = cscalar
     key = str(sorted(tsfc_parameters.items()))
     try:
         return cache[key]
@@ -96,7 +91,6 @@
 
 def generate_kernel(slate_expr, tsfc_parameters=None):
     cpu_time = time.time()
->>>>>>> 2da6c4b1
     # TODO: Get PyOP2 to write into mixed dats
     if slate_expr.is_mixed:
         raise NotImplementedError("Compiling mixed slate expressions")
@@ -179,13 +173,9 @@
     statements.append(ast.Incr(result_sym, cpp_string))
 
     # Generate arguments for the macro kernel
-<<<<<<< HEAD
-    args = [result, ast.Decl("%s *" % cscalar, builder.coord_sym)]
-=======
-    args = [result, ast.Decl(SCALAR_TYPE, builder.coord_sym,
+    args = [result, ast.Decl("%s *" % cscalar, builder.coord_sym,
                              pointers=[("restrict",)],
                              qualifiers=["const"])]
->>>>>>> 2da6c4b1
 
     # Orientation information
     if builder.oriented:
@@ -196,14 +186,10 @@
     # Coefficient information
     expr_coeffs = slate_expr.coefficients()
     for c in expr_coeffs:
-<<<<<<< HEAD
         ctype = "%s *" % cscalar
-        args.extend([ast.Decl(ctype, csym) for csym in builder.coefficient(c)])
-=======
-        args.extend([ast.Decl(SCALAR_TYPE, csym,
+        args.extend([ast.Decl(ctype, csym,
                               pointers=[("restrict",)],
                               qualifiers=["const"]) for csym in builder.coefficient(c)])
->>>>>>> 2da6c4b1
 
     # Facet information
     if builder.needs_cell_facets:
